--- conflicted
+++ resolved
@@ -203,12 +203,7 @@
 			ownerRefs = append(ownerRefs, *controllerRef)
 			obj.SetOwnerReferences(ownerRefs)
 
-<<<<<<< HEAD
-			if _, err := client.Namespace(parent.GetNamespace()).Create(obj); err != nil {
-=======
 			if _, err := nsClient.Create(obj); err != nil {
-				fmt.Printf("\n\n6: %+v\n\n", errs)
->>>>>>> f601cde3
 				errs = append(errs, err)
 				continue
 			}
